--- conflicted
+++ resolved
@@ -45,11 +45,8 @@
     """
 
     # Filter the data for triggering
-<<<<<<< HEAD
-    st_f = st.copy
-=======
+
     st_f = st.copy()
->>>>>>> e34a1f78
     st_f = st_f.filter("bandpass", freqmin=opt.fmin, freqmax=opt.fmax, corners=2,
                zerophase=True)
     tr = st[0]
