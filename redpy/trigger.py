--- conflicted
+++ resolved
@@ -5,10 +5,7 @@
 from obspy.signal.trigger import classicSTALTA, triggerOnset
 import numpy as np
 from scipy import stats
-<<<<<<< HEAD
-=======
 from scipy.fftpack import fft
->>>>>>> ba0056c1
 
 def getIRIS(date, opt, nsec=86400):
 
@@ -90,43 +87,20 @@
         return []
 
 
-<<<<<<< HEAD
-def dataclean(alltrigs, opt):
-=======
 def dataclean(alltrigs, opt, flag=1):
->>>>>>> ba0056c1
-
     """
     Examine triggers and weed out spikes and calibration pulses using kurtosis and outlier ratios
-    alltrigs: triggers output from
-<<<<<<< HEAD
     
-    Returns good trigs (trigs) and junk (junk)
-    
-=======
+    alltrigs: triggers output from triggering
     opt: opt from config
     flag: 1 if defining window to check, 0 if want to check whole waveform for spikes (note that different threshold values should be used for different window lengths)
     
     Returns good trigs (trigs) and junk (junk)
     
->>>>>>> ba0056c1
     """
     trigs=Stream()
     junk=Stream()
     for i in range(len(alltrigs)):
-<<<<<<< HEAD
-        #calculate kurtosis
-        k = stats.kurtosis(alltrigs[i].data)
-        #calculate outlier ratio using z ((data-median)/mad), outliers have z>4.45
-        mad = np.median(np.absolute(alltrigs[i].data - np.median(alltrigs[i].data)))
-        z=(alltrigs[i].data-np.median(alltrigs[i].data))/mad
-        orm = len(z[z>4.45])/len(z)
-        if k<opt.kurtmax and orm<opt.oratiomax:
-            trigs.append(alltrigs[i])
-        else:
-            junk.append(alltrigs[i])
-        
-=======
         #define data
         dat=alltrigs[i].data
         if flag==0:
@@ -149,7 +123,6 @@
         else:
             junk.append(alltrigs[i])
                 
->>>>>>> ba0056c1
     return trigs, junk
 
 
