--- conflicted
+++ resolved
@@ -3,13 +3,8 @@
     def __init__(self, title="REDPy Catalog", filename="redtable.h5", groupName="hsr",
         groupDesc="MSH: HSR-EHZ-UW Default", station="HSR", channel="EHZ", network="UW",
         location="--", samprate=100.0, lwin=7.0, swin=0.8, trigon=3.0, trigoff=2.0,
-<<<<<<< HEAD
-        mintrig=10.0, kurtmax=200., oratiomax=0.06, winlen=512, ptrig=10.0, atrig=20.0, fhigh=0.25, fmin=1.,
-        fmax=10.0, cmin=0.7):
-=======
         mintrig=10.0, kurtmax=80., kurtfmax=150., oratiomax=0.06, kurtwin=5., winlen=512,
         ptrig=10.0, atrig=20.0, fhigh=0.25, fmin=1., fmax=10.0, cmin=0.7):
->>>>>>> ba0056c1
         
         """
         Defines the settings that are often passed to routines and that define the table.
@@ -34,16 +29,10 @@
         trigon: Cutoff ratio for triggering STALTA (default 3.0)
         trigoff: Cutoff ratio for ending STALTA trigger (default 2.0)
         mintrig: Minimum spacing between triggers (default 10.0 s)
-<<<<<<< HEAD
-        kurtmax: Maximum kurtosis allowed for event window, to eliminate spikes (default 200)
-        oratiomax: Maximum ratio of outliers to total number of samples (default 0.06, 6%)
-=======
         kurtmax: Maximum kurtosis allowed for event window, to eliminate spikes (default 80) ~80-100 is appropriate for 5s window, ~130 for 15s, ~200 for 25s
         kurtfmax: Maximum kurtosis of frequency amplitude spectrum (default 150) to eliminate calibration pulses with unnaturally harmonic signals, be careful not to set too low or you could eliminate real harmonic events
         kurtwin: Length of window to use for kurtosis, in seconds, around the trigger time, will be centered on the trigger time (default 5s)
         oratiomax: Maximum ratio of outliers to total number of datapoints in trace (default 0.06, 6%)
-
->>>>>>> ba0056c1
     
         WINDOWING PARAMETERS:
         winlen: Length of window for cross-correlation (default 512 samples, 2^n is best)
@@ -77,13 +66,9 @@
         self.trigoff = trigoff
         self.mintrig = mintrig
         self.kurtmax = kurtmax
-<<<<<<< HEAD
-        self.oratiomax = oratiomax
-=======
         self.kurtfmax = kurtfmax
         self.oratiomax = oratiomax
         self.kurtwin = kurtwin
->>>>>>> ba0056c1
         self.winlen = 512         # NOTE: These are all currently hardcoded until we
         self.ptrig = 10.0         # figure out how to not have redpy.table.Trigger and
         self.atrig = 20.0         # redpy.table.Correlation not hardcoded
