import numpy as np
import matplotlib.pyplot as plt
import time
import redpy

from tables import *
from redpy.optics import *
from obspy import UTCDateTime


"""
Control script to test scaling

Currently has a decent amount of printing to check on things as it's running
"""

opt = redpy.config.Options(filename="testk.h5", cmin=0.7)

redpy.table.initializeTable(opt) 

h5file = open_file(opt.filename, "a")
rtable = eval('h5file.root.'+ opt.groupName + '.repeaters')
otable = eval('h5file.root.'+ opt.groupName + '.orphans')
ctable = eval('h5file.root.'+ opt.groupName + '.correlation')
jtable = eval('h5file.root.'+ opt.groupName + '.junk')

ttimer = time.time()
<<<<<<< HEAD
tstart = UTCDateTime('2014-08-09')
nhour = int(4*24)
=======
tstart = UTCDateTime('2014-08-12')
nhour = int(1*24)
>>>>>>> ba0056c1

previd = 0
for hour in range(nhour):

    t = tstart+hour*3600
    print(t)
    st = redpy.trigger.getIRIS(t, opt, nsec=3600)
    alltrigs = redpy.trigger.trigger(st, opt)
<<<<<<< HEAD
    trigs, junk = redpy.trigger.dataclean(alltrigs, opt)
    
=======
    # Clean out data spikes etc.
    trigs, junk = redpy.trigger.dataclean(alltrigs,opt,flag=1)

    #save junk triggers in separate table for quality checking purposes
    for i in range(len(junk)):
        redpy.table.populateJunk(jtable,junk[i],0,opt)

>>>>>>> ba0056c1
    if len(trigs) > 0:
        
        ostart = 0
        if len(otable) == 0:
            # First trigger goes to orphans table
            redpy.table.populateOrphan(otable, 0, trigs[0], 'Never', opt)
            ostart = 1
        
        # Loop through remaining triggers
        for i in range(ostart,len(trigs)):  
            id = previd + i
            redpy.correlation.runCorrelation(rtable, otable, ctable, trigs[i], id, opt)
        previd = id + 1



print("Correlation done in: {:03.2f} seconds".format(time.time()-ttimer))

# Run clustering one more time before plotting
redpy.cluster.runFullOPTICS(rtable, ctable)

# Print some information about the run
print("Repeaters found: {0}".format(len(rtable)))
print("Orphans abandoned: {0}".format(len(otable)))
print("Number of clusters: {0}".format(max(rtable.cols.clusterNumber[:])))
# Leftovers are 'orphans' in the repeater table - OPTICS didn't think they belonged to a family
# May need to alter code to better deal with these guys, currently if there is a leftover,
# it is likely to never be re-associated with a family again...
print("Number of leftovers in clustering: {0}".format(len(rtable.get_where_list('clusterNumber == -1'))))
print("Number of junk triggers: {0}".format(len(jtable)))

# Plot ordered waveforms and correlation matrix (unordered and ordered)
redpy.plotting.createOrderedWaveformFigure(rtable)
redpy.plotting.createCMatrixFigure(rtable, ctable)
# Plot junk events
redpy.plotting.createWigglePlot(jtable, opt)
plt.show()

h5file.close()<|MERGE_RESOLUTION|>--- conflicted
+++ resolved
@@ -25,13 +25,8 @@
 jtable = eval('h5file.root.'+ opt.groupName + '.junk')
 
 ttimer = time.time()
-<<<<<<< HEAD
-tstart = UTCDateTime('2014-08-09')
-nhour = int(4*24)
-=======
 tstart = UTCDateTime('2014-08-12')
 nhour = int(1*24)
->>>>>>> ba0056c1
 
 previd = 0
 for hour in range(nhour):
@@ -40,10 +35,7 @@
     print(t)
     st = redpy.trigger.getIRIS(t, opt, nsec=3600)
     alltrigs = redpy.trigger.trigger(st, opt)
-<<<<<<< HEAD
-    trigs, junk = redpy.trigger.dataclean(alltrigs, opt)
-    
-=======
+
     # Clean out data spikes etc.
     trigs, junk = redpy.trigger.dataclean(alltrigs,opt,flag=1)
 
@@ -51,7 +43,6 @@
     for i in range(len(junk)):
         redpy.table.populateJunk(jtable,junk[i],0,opt)
 
->>>>>>> ba0056c1
     if len(trigs) > 0:
         
         ostart = 0
